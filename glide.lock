<<<<<<< HEAD
hash: 89217814ede547cfb86bfb4c536808aebcb7ba3feed24898f1643c12bf5e23be
updated: 2017-11-21T14:58:35.948362422Z
=======
hash: d7d49ac6b7387ddc5e626bdd471ef75314e33285ff86e45adb847ed61e40def8
updated: 2017-11-21T16:05:33.286729077-08:00
>>>>>>> 535a14ea
imports:
- name: github.com/coreos/etcd
  version: 17ae440991da3bdb2df4309936dd2074f66ec394
  subpackages:
  - client
  - pkg/pathutil
  - pkg/tlsutil
  - pkg/transport
  - pkg/types
  - version
- name: github.com/coreos/go-oidc
  version: be73733bb8cc830d0205609b95d125215f8e9c70
  subpackages:
  - http
  - jose
  - key
  - oauth2
  - oidc
- name: github.com/coreos/go-semver
  version: 568e959cd89871e61434c1143528d9162da89ef2
  subpackages:
  - semver
- name: github.com/coreos/go-systemd
  version: 48702e0da86bd25e76cfef347e2adeb434a0d0a6
  subpackages:
  - activation
  - daemon
  - journal
  - util
- name: github.com/coreos/pkg
  version: 3ac0863d7acf3bc44daf49afef8919af12f704ef
  subpackages:
  - capnslog
  - health
  - httputil
  - timeutil
- name: github.com/davecgh/go-spew
  version: 5215b55f46b2b919f50a1df0eaa5886afe4e3b3d
  subpackages:
  - spew
- name: github.com/docker/distribution
  version: cd27f179f2c10c5d300e6d09025b538c475b0d51
  subpackages:
  - digest
  - reference
- name: github.com/docker/docker
  version: f5ec1e2936dcbe7b5001c2b817188b095c700c27
  subpackages:
  - api/types
  - api/types/blkiodev
  - api/types/container
  - api/types/events
  - api/types/filters
  - api/types/mount
  - api/types/network
  - api/types/reference
  - api/types/registry
  - api/types/strslice
  - api/types/swarm
  - api/types/time
  - api/types/versions
  - api/types/volume
  - client
  - pkg/tlsconfig
- name: github.com/docker/go-connections
  version: 3ede32e2033de7505e6500d6c868c2b9ed9f169d
  subpackages:
  - nat
  - sockets
  - tlsconfig
- name: github.com/docker/go-plugins-helpers
  version: bd8c600f0cdd76c7a57ff6aa86bd2b423868c688
  subpackages:
  - ipam
  - network
  - sdk
- name: github.com/docker/go-units
  version: 0dadbb0345b35ec7ef35e228dabb8de89a65bf52
- name: github.com/emicklei/go-restful
  version: 777bb3f19bcafe2575ffb2a3e46af92509ae9594
  subpackages:
  - log
  - swagger
- name: github.com/ghodss/yaml
  version: 73d445a93680fa1a78ae23a5839bad48f32ba1ee
- name: github.com/go-openapi/jsonpointer
  version: 46af16f9f7b149af66e5d1bd010e3574dc06de98
- name: github.com/go-openapi/jsonreference
  version: 13c6e3589ad90f49bd3e3bbe2c2cb3d7a4142272
- name: github.com/go-openapi/spec
  version: 6aced65f8501fe1217321abf0749d354824ba2ff
- name: github.com/go-openapi/swag
  version: 1d0bd113de87027671077d3c71eb3ac5d7dbba72
- name: github.com/gogo/protobuf
  version: 909568be09de550ed094403c2bf8a261b5bb730a
  subpackages:
  - proto
  - sortkeys
- name: github.com/golang/glog
  version: 44145f04b68cf362d9c4df2182967c2275eaefed
- name: github.com/golang/protobuf
  version: 4bd1920723d7b7c925de087aa32e2187708897f7
  subpackages:
  - jsonpb
  - proto
- name: github.com/google/gofuzz
  version: 44d81051d367757e1c7c6a5a86423ece9afcf63c
- name: github.com/howeyc/gopass
  version: 3ca23474a7c7203e0a0a070fd33508f6efdb9b3d
- name: github.com/imdario/mergo
  version: 6633656539c1639d9d78127b7d47c622b5d7b6dc
- name: github.com/jonboulle/clockwork
  version: 2eee05ed794112d45db504eb05aa693efd2b8b09
- name: github.com/juju/ratelimit
  version: 77ed1c8a01217656d2080ad51981f6e99adaa177
- name: github.com/kelseyhightower/envconfig
  version: 91921eb4cf999321cdbeebdba5a03555800d493b
- name: github.com/mailru/easyjson
  version: d5b7844b561a7bc640052f1b935f7b800330d7e0
  subpackages:
  - buffer
  - jlexer
  - jwriter
- name: github.com/Microsoft/go-winio
<<<<<<< HEAD
  version: 24a3e3d3fc7451805e09d11e11e95d9a0a4f205e
- name: github.com/onsi/ginkgo
  version: 00054c0bb96fc880d4e0be1b90937fad438c5290
=======
  version: 78439966b38d69bf38227fbf57ac8a6fee70f69a
- name: github.com/onsi/ginkgo
  version: f40a49d81e5c12e90400620b6242fb29a8e7c9d9
>>>>>>> 535a14ea
  subpackages:
  - config
  - internal/codelocation
  - internal/containernode
  - internal/failer
  - internal/leafnodes
  - internal/remote
  - internal/spec
<<<<<<< HEAD
=======
  - internal/spec_iterator
>>>>>>> 535a14ea
  - internal/specrunner
  - internal/suite
  - internal/testingtproxy
  - internal/writer
  - reporters
  - reporters/stenographer
  - reporters/stenographer/support/go-colorable
  - reporters/stenographer/support/go-isatty
  - types
- name: github.com/onsi/gomega
<<<<<<< HEAD
  version: f1f0f388b31eca4e2cbe7a6dd8a3a1dfddda5b1c
  subpackages:
  - format
  - gbytes
  - gexec
  - internal/assertion
  - internal/asyncassertion
  - internal/oraclematcher
  - internal/testingtsupport
  - matchers
  - matchers/support/goraph/bipartitegraph
  - matchers/support/goraph/edge
  - matchers/support/goraph/node
  - matchers/support/goraph/util
  - types
- name: github.com/opencontainers/runc
  version: 083933fb9092a3d65d682ba34a08676104c95462
=======
  version: c893efa28eb45626cdaa76c9f653b62488858837
>>>>>>> 535a14ea
  subpackages:
  - format
  - gbytes
  - gexec
  - internal/assertion
  - internal/asyncassertion
  - internal/oraclematcher
  - internal/testingtsupport
  - matchers
  - matchers/support/goraph/bipartitegraph
  - matchers/support/goraph/edge
  - matchers/support/goraph/node
  - matchers/support/goraph/util
  - types
- name: github.com/pkg/errors
  version: f15c970de5b76fac0b59abb32d62c17cc7bed265
- name: github.com/projectcalico/go-json
  version: 6219dc7339ba20ee4c57df0a8baac62317d19cb1
  subpackages:
  - json
- name: github.com/projectcalico/go-yaml
  version: 955bc3e451ef0c9df8b9113bf2e341139cdafab2
- name: github.com/projectcalico/go-yaml-wrapper
  version: 598e54215bee41a19677faa4f0c32acd2a87eb56
- name: github.com/projectcalico/libcalico-go
  version: 119c3c82c1c22337ceaffea0cdca5b127a139a1d
  subpackages:
  - lib/api
  - lib/api/unversioned
  - lib/backend
  - lib/backend/api
  - lib/backend/compat
  - lib/backend/etcd
  - lib/backend/extensions
  - lib/backend/k8s
  - lib/backend/k8s/custom
  - lib/backend/k8s/resources
  - lib/backend/model
  - lib/client
  - lib/converter
  - lib/errors
  - lib/hash
  - lib/hwm
  - lib/ipip
  - lib/net
  - lib/numorstring
  - lib/scope
  - lib/selector
  - lib/selector/parser
  - lib/selector/tokenizer
  - lib/validator
- name: github.com/PuerkitoBio/purell
  version: 8a290539e2e8629dbc4e6bad948158f790ec31f4
- name: github.com/PuerkitoBio/urlesc
  version: 5bd2802263f21d8788851d5305584c82a5c75d7e
- name: github.com/satori/go.uuid
  version: b061729afc07e77a8aa4fad0a2fd840958f1942a
- name: github.com/sirupsen/logrus
  version: ba1b36c82c5e05c4f912a88eab0dcd91a171688f
- name: github.com/spf13/pflag
  version: 08b1a584251b5b62f458943640fc8ebd4d50aaa5
- name: github.com/ugorji/go
  version: ded73eae5db7e7a0ef6f55aace87a2873c5d2b74
  subpackages:
  - codec
- name: github.com/vishvananda/netlink
  version: c2a3de3b38bd00f07290c3c5e12b4dbc04ec8666
  subpackages:
  - nl
- name: github.com/vishvananda/netns
  version: be1fbeda19366dea804f00efff2dd73a1642fdcc
- name: golang.org/x/crypto
  version: 1351f936d976c60a0a48d728281922cf63eafb8d
  subpackages:
  - bcrypt
  - blowfish
  - ssh/terminal
- name: golang.org/x/net
  version: f2499483f923065a842d38eb4c7f1927e6fc6e6d
  subpackages:
  - context
  - context/ctxhttp
  - html
  - html/atom
  - html/charset
  - http2
  - http2/hpack
  - idna
  - lex/httplex
  - proxy
- name: golang.org/x/oauth2
  version: 045497edb6234273d67dbc25da3f2ddbc4c4cacf
  subpackages:
  - google
  - internal
  - jws
  - jwt
- name: golang.org/x/sys
  version: 8f0908ab3b2457e2e15403d3697c9ef5cb4b57a9
  subpackages:
  - unix
  - windows
- name: golang.org/x/text
  version: 19e51611da83d6be54ddafce4a4af510cb3e9ea4
  subpackages:
  - cases
  - encoding
  - encoding/charmap
  - encoding/htmlindex
  - encoding/internal
  - encoding/internal/identifier
  - encoding/japanese
  - encoding/korean
  - encoding/simplifiedchinese
  - encoding/traditionalchinese
  - encoding/unicode
  - internal
  - internal/tag
  - internal/utf8internal
  - language
  - runes
  - secure/bidirule
  - secure/precis
  - transform
  - unicode/bidi
  - unicode/norm
  - width
- name: google.golang.org/appengine
  version: 12d5545dc1cfa6047a286d5e853841b6471f4c19
  subpackages:
  - internal
  - internal/app_identity
  - internal/base
  - internal/datastore
  - internal/log
  - internal/modules
  - internal/remote_api
  - internal/urlfetch
  - urlfetch
- name: google.golang.org/cloud
  version: 975617b05ea8a58727e6c1a06b6161ff4185a9f2
  subpackages:
  - compute/metadata
  - internal
  - internal/opts
  - storage
- name: gopkg.in/go-playground/validator.v8
  version: 5f57d2222ad794d0dffb07e664ea05e2ee07d60c
- name: gopkg.in/inf.v0
  version: 3887ee99ecf07df5b447e9b00d9c0b2adaa9f3e4
- name: gopkg.in/tchap/go-patricia.v2
  version: 666120de432aea38ab06bd5c818f04f4129882c9
  subpackages:
  - patricia
- name: gopkg.in/yaml.v2
  version: 53feefa2559fb8dfa8d81baad31be332c97d6c77
- name: k8s.io/apimachinery
  version: b317fa7ec8e0e7d1f77ac63bf8c3ec7b29a2a215
  subpackages:
  - pkg/api/errors
  - pkg/api/meta
  - pkg/api/resource
  - pkg/apimachinery
  - pkg/apimachinery/announced
  - pkg/apimachinery/registered
  - pkg/apis/meta/v1
  - pkg/apis/meta/v1/unstructured
  - pkg/conversion
  - pkg/conversion/queryparams
  - pkg/fields
  - pkg/labels
  - pkg/openapi
  - pkg/runtime
  - pkg/runtime/schema
  - pkg/runtime/serializer
  - pkg/runtime/serializer/json
  - pkg/runtime/serializer/protobuf
  - pkg/runtime/serializer/recognizer
  - pkg/runtime/serializer/streaming
  - pkg/runtime/serializer/versioning
  - pkg/selection
  - pkg/types
  - pkg/util/diff
  - pkg/util/errors
  - pkg/util/framer
  - pkg/util/intstr
  - pkg/util/json
  - pkg/util/net
  - pkg/util/rand
  - pkg/util/runtime
  - pkg/util/sets
  - pkg/util/validation
  - pkg/util/validation/field
  - pkg/util/wait
  - pkg/util/yaml
  - pkg/version
  - pkg/watch
  - third_party/forked/golang/reflect
- name: k8s.io/client-go
  version: 4a3ab2f5be5177366f8206fd79ce55ca80e417fa
  subpackages:
  - discovery
  - kubernetes
  - kubernetes/scheme
  - kubernetes/typed/apps/v1beta1
  - kubernetes/typed/authentication/v1
  - kubernetes/typed/authentication/v1beta1
  - kubernetes/typed/authorization/v1
  - kubernetes/typed/authorization/v1beta1
  - kubernetes/typed/autoscaling/v1
  - kubernetes/typed/autoscaling/v2alpha1
  - kubernetes/typed/batch/v1
  - kubernetes/typed/batch/v2alpha1
  - kubernetes/typed/certificates/v1beta1
  - kubernetes/typed/core/v1
  - kubernetes/typed/extensions/v1beta1
  - kubernetes/typed/policy/v1beta1
  - kubernetes/typed/rbac/v1alpha1
  - kubernetes/typed/rbac/v1beta1
  - kubernetes/typed/settings/v1alpha1
  - kubernetes/typed/storage/v1
  - kubernetes/typed/storage/v1beta1
  - pkg/api
  - pkg/api/errors
  - pkg/api/install
  - pkg/api/meta
  - pkg/api/unversioned
  - pkg/api/v1
  - pkg/apis/apps
  - pkg/apis/apps/install
  - pkg/apis/apps/v1beta1
  - pkg/apis/authentication
  - pkg/apis/authentication/install
  - pkg/apis/authentication/v1
  - pkg/apis/authentication/v1beta1
  - pkg/apis/authorization
  - pkg/apis/authorization/install
  - pkg/apis/authorization/v1
  - pkg/apis/authorization/v1beta1
  - pkg/apis/autoscaling
  - pkg/apis/autoscaling/install
  - pkg/apis/autoscaling/v1
  - pkg/apis/autoscaling/v2alpha1
  - pkg/apis/batch
  - pkg/apis/batch/install
  - pkg/apis/batch/v1
  - pkg/apis/batch/v2alpha1
  - pkg/apis/certificates
  - pkg/apis/certificates/install
  - pkg/apis/certificates/v1beta1
  - pkg/apis/extensions
  - pkg/apis/extensions/install
  - pkg/apis/extensions/v1beta1
  - pkg/apis/policy
  - pkg/apis/policy/install
  - pkg/apis/policy/v1beta1
  - pkg/apis/rbac
  - pkg/apis/rbac/install
  - pkg/apis/rbac/v1alpha1
  - pkg/apis/rbac/v1beta1
  - pkg/apis/settings
  - pkg/apis/settings/install
  - pkg/apis/settings/v1alpha1
  - pkg/apis/storage
  - pkg/apis/storage/install
  - pkg/apis/storage/v1
  - pkg/apis/storage/v1beta1
  - pkg/fields
  - pkg/runtime
  - pkg/runtime/schema
  - pkg/runtime/serializer
  - pkg/util
  - pkg/util/parsers
  - pkg/util/wait
  - pkg/version
  - pkg/watch
  - plugin/pkg/client/auth
  - plugin/pkg/client/auth/gcp
  - plugin/pkg/client/auth/oidc
  - rest
  - rest/watch
  - third_party/forked/golang/template
  - tools/auth
  - tools/cache
  - tools/clientcmd
  - tools/clientcmd/api
  - tools/clientcmd/api/latest
  - tools/clientcmd/api/v1
  - tools/metrics
  - transport
<<<<<<< HEAD
=======
  - util/cert
  - util/clock
  - util/flowcontrol
  - util/homedir
  - util/integer
  - util/jsonpath
>>>>>>> 535a14ea
testImports: []<|MERGE_RESOLUTION|>--- conflicted
+++ resolved
@@ -1,10 +1,5 @@
-<<<<<<< HEAD
-hash: 89217814ede547cfb86bfb4c536808aebcb7ba3feed24898f1643c12bf5e23be
-updated: 2017-11-21T14:58:35.948362422Z
-=======
 hash: d7d49ac6b7387ddc5e626bdd471ef75314e33285ff86e45adb847ed61e40def8
 updated: 2017-11-21T16:05:33.286729077-08:00
->>>>>>> 535a14ea
 imports:
 - name: github.com/coreos/etcd
   version: 17ae440991da3bdb2df4309936dd2074f66ec394
@@ -129,15 +124,9 @@
   - jlexer
   - jwriter
 - name: github.com/Microsoft/go-winio
-<<<<<<< HEAD
-  version: 24a3e3d3fc7451805e09d11e11e95d9a0a4f205e
-- name: github.com/onsi/ginkgo
-  version: 00054c0bb96fc880d4e0be1b90937fad438c5290
-=======
   version: 78439966b38d69bf38227fbf57ac8a6fee70f69a
 - name: github.com/onsi/ginkgo
   version: f40a49d81e5c12e90400620b6242fb29a8e7c9d9
->>>>>>> 535a14ea
   subpackages:
   - config
   - internal/codelocation
@@ -146,10 +135,7 @@
   - internal/leafnodes
   - internal/remote
   - internal/spec
-<<<<<<< HEAD
-=======
   - internal/spec_iterator
->>>>>>> 535a14ea
   - internal/specrunner
   - internal/suite
   - internal/testingtproxy
@@ -160,27 +146,7 @@
   - reporters/stenographer/support/go-isatty
   - types
 - name: github.com/onsi/gomega
-<<<<<<< HEAD
-  version: f1f0f388b31eca4e2cbe7a6dd8a3a1dfddda5b1c
-  subpackages:
-  - format
-  - gbytes
-  - gexec
-  - internal/assertion
-  - internal/asyncassertion
-  - internal/oraclematcher
-  - internal/testingtsupport
-  - matchers
-  - matchers/support/goraph/bipartitegraph
-  - matchers/support/goraph/edge
-  - matchers/support/goraph/node
-  - matchers/support/goraph/util
-  - types
-- name: github.com/opencontainers/runc
-  version: 083933fb9092a3d65d682ba34a08676104c95462
-=======
   version: c893efa28eb45626cdaa76c9f653b62488858837
->>>>>>> 535a14ea
   subpackages:
   - format
   - gbytes
@@ -471,13 +437,10 @@
   - tools/clientcmd/api/v1
   - tools/metrics
   - transport
-<<<<<<< HEAD
-=======
   - util/cert
   - util/clock
   - util/flowcontrol
   - util/homedir
   - util/integer
   - util/jsonpath
->>>>>>> 535a14ea
 testImports: []